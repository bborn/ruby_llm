--- conflicted
+++ resolved
@@ -140,34 +140,9 @@
   # ...
 end
 
-<<<<<<< HEAD
-# In a background job
-chat = Chat.create! model_id: "gpt-4o-mini"
-
-# Set personality or behavior with instructions (aka system prompts) - they're persisted too!
-chat.with_instructions "You are a friendly Ruby expert who loves to help beginners"
-
-chat.ask("What's your favorite Ruby gem?") do |chunk|
-  Turbo::StreamsChannel.broadcast_append_to(
-    chat,
-    target: "response",
-    partial: "messages/chunk",
-    locals: { chunk: chunk }
-  )
-end
-
-# With attachments
-chat.ask("What do you see in this image?", with: { image: "https://www.ruby-lang.org/images/header-ruby-logo@2x.png" })
-
-# Or using base64
-chat.ask("What do you see in this image?", with: { image: Base64.strict_encode64(File.read("ruby.png")) })
-
-# That's it - chat history is automatically saved
-=======
 # Now interacting with a Chat record persists the conversation:
 chat_record = Chat.create!(model_id: "gpt-4.1-nano")
 chat_record.ask("Explain Active Record callbacks.") # User & Assistant messages saved
->>>>>>> 2bdc4229
 ```
 Check the [Rails Integration Guide](https://rubyllm.com/guides/rails) for more.
 
