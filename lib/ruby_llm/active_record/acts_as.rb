--- conflicted
+++ resolved
@@ -123,8 +123,7 @@
         self
       end
 
-<<<<<<< HEAD
-      def ask(message = nil, with: {}, &block)
+      def ask(message = nil, with: {}, &)
         message_attrs = { role: :user }
 
         message_attrs[:content] = if with.empty?
@@ -134,11 +133,6 @@
                                   end
 
         messages.create!(**message_attrs)
-        to_llm.complete(&block)
-=======
-      def ask(message, &)
-        message = { role: :user, content: message }
-        messages.create!(**message)
         complete(&)
       end
 
@@ -150,7 +144,6 @@
           @message.destroy
         end
         raise e
->>>>>>> 2bdc4229
       end
 
       alias say ask
